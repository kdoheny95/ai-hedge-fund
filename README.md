--- conflicted
+++ resolved
@@ -112,11 +112,7 @@
 You can optionally specify the start and end dates to make decisions for a specific time period.
 
 ```bash
-<<<<<<< HEAD
-poetry run python src/agents.py --ticker AAPL --start-date 2024-01-01 --end-date 2024-03-01
-=======
 poetry run python src/main.py --ticker AAPL --start-date 2024-01-01 --end-date 2024-03-01 
->>>>>>> fda39cfc
 ```
 
 ### Running the Backtester
