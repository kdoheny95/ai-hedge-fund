import { NodeStatus, OutputNodeData, useNodeContext } from '@/contexts/node-context';
import { HedgeFundModelProvider } from '@/services/types';

interface HedgeFundRequest {
  tickers: string[];
  selected_agents: string[];
  end_date?: string;
  start_date?: string;
  model_name?: string;
  model_provider?: HedgeFundModelProvider;
  initial_cash?: number;
  margin_requirement?: number;
}

const API_BASE_URL = import.meta.env.VITE_API_URL || 'http://localhost:8000';

export const api = {
  /**
   * Runs a hedge fund simulation with the given parameters and streams the results
   * @param params The hedge fund request parameters
   * @param nodeContext Node context for updating node states
   * @returns A function to abort the SSE connection
   */
  runHedgeFund: (
    params: HedgeFundRequest,
    nodeContext: ReturnType<typeof useNodeContext>
  ): (() => void) => {
    // Convert tickers string to array if needed
    if (typeof params.tickers === 'string') {
      params.tickers = (params.tickers as unknown as string).split(',').map(t => t.trim());
    }

    // For SSE connections with FastAPI, we need to use POST
    // First, create the controller
    const controller = new AbortController();
    const { signal } = controller;

    // Make a POST request with the JSON body
    fetch(`${API_BASE_URL}/hedge-fund/run`, {
      method: 'POST',
      headers: {
        'Content-Type': 'application/json',
      },
      body: JSON.stringify(params),
      signal,
    })
      .then(response => {
        if (!response.ok) {
          throw new Error(`HTTP error! status: ${response.status}`);
        }

        // Process the response as a stream of SSE events
        const reader = response.body?.getReader();
        if (!reader) {
          throw new Error('Failed to get response reader');
        }

        const decoder = new TextDecoder();
        let buffer = '';

        // Function to process the stream
        const processStream = async () => {
          try {
            while (true) {
              const { done, value } = await reader.read();

              if (done) {
                break;
              }

              // Decode the chunk and add to buffer
              const chunk = decoder.decode(value, { stream: true });
              buffer += chunk;

              // Process any complete events in the buffer (separated by double newlines)
              const events = buffer.split('\n\n');
              buffer = events.pop() || ''; // Keep last partial event in buffer

              for (const eventText of events) {
                if (!eventText.trim()) continue;

                try {
                  // Parse the event type and data from the SSE format
                  const eventTypeMatch = eventText.match(/^event: (.+)$/m);
                  const dataMatch = eventText.match(/^data: (.+)$/m);

                  if (eventTypeMatch && dataMatch) {
                    const eventType = eventTypeMatch[1];
                    const eventData = JSON.parse(dataMatch[1]);

                    console.log(`Parsed ${eventType} event:`, eventData);

                    // Process based on event type
                    switch (eventType) {
                      case 'start':
                        // Reset all nodes at the start of a new run
                        nodeContext.resetAllNodes();
                        break;
                      case 'progress':
                        if (eventData.agent) {
                          // Map the progress to a node status
                          let nodeStatus: NodeStatus = 'IN_PROGRESS';
                          if (eventData.status === 'Done') {
                            nodeStatus = 'COMPLETE';
                          }
                          // Use the agent name as the node ID
                          const agentId = eventData.agent.replace('_agent', '');

                          // Use the enhanced API to update both status and additional data
                          nodeContext.updateAgentNode(agentId, {
                            status: nodeStatus,
                            ticker: eventData.ticker,
                            message: eventData.status
                          });
                        }
<<<<<<< HEAD
                        break;
                      case 'complete':
                        // Store the complete event data in the node context
                        if (eventData.data) {
                          nodeContext.setOutputNodeData(eventData.data as OutputNodeData);
                        }
                        // Mark all agents as complete when the whole process is done
                        nodeContext.updateAgentNodes(params.selected_agents || [], 'COMPLETE');
                        // Also update the output node
                        nodeContext.updateAgentNode('output', {
                          status: 'COMPLETE',
                          message: 'Analysis complete'
=======
                        // Use the agent name as the node ID
                        const agentId = eventData.agent.replace('_agent', '');
                        
                        // Use the enhanced API to update both status and additional data
                        nodeContext.updateAgentNode(agentId, {
                          status: nodeStatus,
                          ticker: eventData.ticker,
                          message: eventData.status,
                          analysis: eventData.analysis,
                          timestamp: eventData.timestamp
>>>>>>> 4fb336f8
                        });
                        break;
                      case 'error':
                        // Mark all agents as error when there's an error
                        nodeContext.updateAgentNodes(params.selected_agents || [], 'ERROR');
                        break;
                      default:
                        console.warn('Unknown event type:', eventType);
                    }
                  }
                } catch (err) {
                  console.error('Error parsing SSE event:', err, 'Raw event:', eventText);
                }
              }
            }
          } catch (error: any) { // Type assertion for error
            if (error.name !== 'AbortError') {
              console.error('Error reading SSE stream:', error);
              // Mark all agents as error when there's a connection error
              const agentIds = params.selected_agents || [];
              nodeContext.updateAgentNodes(agentIds, 'ERROR');
            }
          }
        };

        // Start processing the stream
        processStream();
      })
      .catch((error: any) => { // Type assertion for error
        if (error.name !== 'AbortError') {
          console.error('SSE connection error:', error);
          // Mark all agents as error when there's a connection error
          const agentIds = params.selected_agents || [];
          nodeContext.updateAgentNodes(agentIds, 'ERROR');
        }
      });

    // Return abort function
    return () => {
      controller.abort();
    };
  },
}; <|MERGE_RESOLUTION|>--- conflicted
+++ resolved
@@ -110,10 +110,10 @@
                           nodeContext.updateAgentNode(agentId, {
                             status: nodeStatus,
                             ticker: eventData.ticker,
-                            message: eventData.status
-                          });
+                            message: eventData.status,
+                          analysis: eventData.analysis,
+                          timestamp: eventData.timestamp});
                         }
-<<<<<<< HEAD
                         break;
                       case 'complete':
                         // Store the complete event data in the node context
@@ -126,18 +126,6 @@
                         nodeContext.updateAgentNode('output', {
                           status: 'COMPLETE',
                           message: 'Analysis complete'
-=======
-                        // Use the agent name as the node ID
-                        const agentId = eventData.agent.replace('_agent', '');
-                        
-                        // Use the enhanced API to update both status and additional data
-                        nodeContext.updateAgentNode(agentId, {
-                          status: nodeStatus,
-                          ticker: eventData.ticker,
-                          message: eventData.status,
-                          analysis: eventData.analysis,
-                          timestamp: eventData.timestamp
->>>>>>> 4fb336f8
                         });
                         break;
                       case 'error':
