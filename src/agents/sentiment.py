--- conflicted
+++ resolved
@@ -2,13 +2,14 @@
 from typing import Dict, Any, List
 from datetime import datetime, timedelta
 from concurrent.futures import ThreadPoolExecutor
+import pandas as pd
+import numpy as np
 from langchain_core.messages import HumanMessage
 from langchain_openai.chat_models import ChatOpenAI
 from langchain_core.prompts import ChatPromptTemplate
 from agents.state import AgentState, show_agent_reasoning
 from tools.api import get_news_data
 
-<<<<<<< HEAD
 def analyze_article_sentiment(article: Dict[str, Any], llm: ChatOpenAI) -> Dict[str, Any]:
     """Analyze sentiment of a single article using GPT."""
     template = ChatPromptTemplate.from_messages([
@@ -35,13 +36,6 @@
             "Title: {title}\nDescription: {description}"
         ),
     ])
-=======
-import pandas as pd
-
-import numpy as np
-
-import json
->>>>>>> fdd16095
 
     prompt = template.invoke({
         "title": article.get("title", ""),
@@ -49,7 +43,6 @@
         "content": article.get("content", "")
     })
 
-<<<<<<< HEAD
     try:
         result = llm.invoke(prompt)
         return json.loads(result.content)
@@ -61,40 +54,19 @@
         }
 
 def process_insider_trades(trades: List[Dict[str, Any]]) -> Dict[str, Any]:
-    """Process insider trading sentiment."""
-    insider_signals = []
-    for trade in trades:
-        transaction_shares = trade["transaction_shares"]
-        if not transaction_shares:
-            continue
-        if transaction_shares < 0:
-            insider_signals.append("bearish")
-        else:
-            insider_signals.append("bullish")
-
-    bullish_insider = insider_signals.count("bullish")
-    bearish_insider = insider_signals.count("bearish")
-    total_insider = len(insider_signals)
-    
-    if total_insider > 0:
-        sentiment = "bullish" if bullish_insider > bearish_insider else "bearish" if bearish_insider > bullish_insider else "neutral"
-        confidence = max(bullish_insider, bearish_insider) / total_insider
-=======
-    # Loop through the insider trades, if transaction_shares is negative, then it is a sell, which is bearish, if positive, then it is a buy, which is bullish
-
-    # Get the signals from the insider trades
-    transaction_shares = pd.Series([t['transaction_shares'] for t in insider_trades]).dropna()
+    """Process insider trading sentiment using pandas."""
+    # Convert to pandas series and process
+    transaction_shares = pd.Series([t['transaction_shares'] for t in trades]).dropna()
     bearish_condition = transaction_shares < 0
     signals = np.where(bearish_condition, "bearish", "bullish").tolist()
-
-    # Determine overall signal
+    
     bullish_signals = signals.count("bullish")
     bearish_signals = signals.count("bearish")
-    if bullish_signals > bearish_signals:
-        overall_signal = "bullish"
-    elif bearish_signals > bullish_signals:
-        overall_signal = "bearish"
->>>>>>> fdd16095
+    total_signals = len(signals)
+    
+    if total_signals > 0:
+        sentiment = "bullish" if bullish_signals > bearish_signals else "bearish" if bearish_signals > bullish_signals else "neutral"
+        confidence = max(bullish_signals, bearish_signals) / total_signals
     else:
         sentiment = "neutral"
         confidence = 0.0
@@ -102,8 +74,8 @@
     return {
         "signal": sentiment,
         "confidence": confidence,
-        "bullish_trades": bullish_insider,
-        "bearish_trades": bearish_insider
+        "bullish_trades": bullish_signals,
+        "bearish_trades": bearish_signals
     }
 
 def process_news_sentiment(news_data: List[Dict[str, Any]], llm: ChatOpenAI) -> Dict[str, Any]:
