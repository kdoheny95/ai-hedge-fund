<<<<<<< HEAD
import json

=======
from graph.state import AgentState, show_agent_reasoning
from langchain_core.prompts import ChatPromptTemplate
>>>>>>> 3dc80d53
from langchain_core.messages import HumanMessage
from langchain_core.prompts import ChatPromptTemplate
from langchain_openai import ChatOpenAI
from pydantic import BaseModel
from typing_extensions import Literal
<<<<<<< HEAD

from graph.state import AgentState, show_agent_reasoning
from tools.api import FinancialDatasetAPI
=======
from tools.api import (
    get_financial_metrics,
    get_market_cap,
    search_line_items
)
from utils.llm import call_llm
>>>>>>> 3dc80d53
from utils.progress import progress


class BuffettSignal(BaseModel):
    signal: Literal["bullish", "bearish", "neutral"]
    confidence: float
    reasoning: str


def warren_buffett_agent(state: AgentState):
    """Analyzes stocks using Buffett's principles and LLM reasoning."""
    data = state["data"]
    end_date = data["end_date"]
    tickers = data["tickers"]

<<<<<<< HEAD
    financial_api = FinancialDatasetAPI()

=======
>>>>>>> 3dc80d53
    # Collect all analysis for LLM reasoning
    analysis_data = {}
    buffett_analysis = {}

    for ticker in tickers:
        progress.update_status(
            "warren_buffett_agent", ticker, "Fetching financial metrics"
        )
        # Fetch required data
<<<<<<< HEAD
        metrics = financial_api.get_financial_metrics(
            ticker, end_date, period="ttm", limit=5
        )

        progress.update_status(
            "warren_buffett_agent", ticker, "Gathering financial line items"
        )
        financial_line_items = financial_api.search_line_items(
=======
        metrics = get_financial_metrics(ticker, end_date, period="ttm", limit=5)

        progress.update_status("warren_buffett_agent", ticker, "Gathering financial line items")
        financial_line_items = search_line_items(
>>>>>>> 3dc80d53
            ticker,
            [
                "capital_expenditure",
                "depreciation_and_amortization",
                "net_income",
                "outstanding_shares",
                "total_assets",
                "total_liabilities",
            ],
            end_date,
            period="ttm",
            limit=5,
        )

        progress.update_status("warren_buffett_agent", ticker, "Getting market cap")
        # Get current market cap
<<<<<<< HEAD
        market_cap = financial_api.get_market_cap(ticker, end_date)
=======
        market_cap = get_market_cap(ticker, end_date)
>>>>>>> 3dc80d53

        progress.update_status("warren_buffett_agent", ticker, "Analyzing fundamentals")
        # Analyze fundamentals
        fundamental_analysis = analyze_fundamentals(metrics)

        progress.update_status("warren_buffett_agent", ticker, "Analyzing consistency")
        consistency_analysis = analyze_consistency(financial_line_items)

<<<<<<< HEAD
        progress.update_status(
            "warren_buffett_agent", ticker, "Calculating intrinsic value"
        )
=======
        progress.update_status("warren_buffett_agent", ticker, "Calculating intrinsic value")
>>>>>>> 3dc80d53
        intrinsic_value_analysis = calculate_intrinsic_value(financial_line_items)

        # Calculate total score
        total_score = fundamental_analysis["score"] + consistency_analysis["score"]
        max_possible_score = 10

        # Add margin of safety analysis if we have both intrinsic value and current price
        margin_of_safety = None
        intrinsic_value = intrinsic_value_analysis["intrinsic_value"]
        if intrinsic_value and market_cap:
            margin_of_safety = (intrinsic_value - market_cap) / market_cap

            # Add to score if there's a good margin of safety (>30%)
            if margin_of_safety > 0.3:
                total_score += 2
                max_possible_score += 2

        # Generate trading signal
        if total_score >= 0.7 * max_possible_score:
            signal = "bullish"
        elif total_score <= 0.3 * max_possible_score:
            signal = "bearish"
        else:
            signal = "neutral"

        # Combine all analysis results
        analysis_data[ticker] = {
            "signal": signal,
            "score": total_score,
            "max_score": max_possible_score,
            "fundamental_analysis": fundamental_analysis,
            "consistency_analysis": consistency_analysis,
            "intrinsic_value_analysis": intrinsic_value_analysis,
            "market_cap": market_cap,
            "margin_of_safety": margin_of_safety,
        }

<<<<<<< HEAD
        progress.update_status(
            "warren_buffett_agent", ticker, "Generating Buffett analysis"
        )
        buffett_output = generate_buffett_output(ticker, analysis_data)
=======
        progress.update_status("warren_buffett_agent", ticker, "Generating Buffett analysis")
        buffett_output = generate_buffett_output(
            ticker=ticker,
            analysis_data=analysis_data,
            model_name=state["metadata"]["model_name"],
            model_provider=state["metadata"]["model_provider"],
        )
>>>>>>> 3dc80d53

        # Store analysis in consistent format with other agents
        buffett_analysis[ticker] = {
            "signal": buffett_output.signal,
            "confidence": buffett_output.confidence,
            "reasoning": buffett_output.reasoning,
        }

        progress.update_status("warren_buffett_agent", ticker, "Done")

    # Create the message
<<<<<<< HEAD
    message = HumanMessage(
        content=json.dumps(buffett_analysis), name="warren_buffett_agent"
    )
=======
    message = HumanMessage(content=json.dumps(buffett_analysis), name="warren_buffett_agent")
>>>>>>> 3dc80d53

    # Show reasoning if requested
    if state["metadata"]["show_reasoning"]:
        show_agent_reasoning(buffett_analysis, "Warren Buffett Agent")

    # Add the signal to the analyst_signals list
    state["data"]["analyst_signals"]["warren_buffett_agent"] = buffett_analysis

    return {"messages": [message], "data": state["data"]}


def analyze_fundamentals(metrics: list) -> dict[str, any]:
    """Analyze company fundamentals based on Buffett's criteria."""
    if not metrics:
        return {"score": 0, "details": "Insufficient fundamental data"}

<<<<<<< HEAD
=======
    # Get latest metrics
>>>>>>> 3dc80d53
    latest_metrics = metrics[0]

    score = 0
    reasoning = []

    # Check ROE (Return on Equity)
    if (
        latest_metrics.return_on_equity and latest_metrics.return_on_equity > 0.15
    ):  # 15% ROE threshold
        score += 2
        reasoning.append(f"Strong ROE of {latest_metrics.return_on_equity:.1%}")
    elif latest_metrics.return_on_equity:
        reasoning.append(f"Weak ROE of {latest_metrics.return_on_equity:.1%}")
    else:
        reasoning.append("ROE data not available")

    # Check Debt to Equity
    if latest_metrics.debt_to_equity and latest_metrics.debt_to_equity < 0.5:
        score += 2
        reasoning.append("Conservative debt levels")
    elif latest_metrics.debt_to_equity:
        reasoning.append(
            f"High debt to equity ratio of {latest_metrics.debt_to_equity:.1f}"
        )
    else:
        reasoning.append("Debt to equity data not available")

    # Check Operating Margin
    if latest_metrics.operating_margin and latest_metrics.operating_margin > 0.15:
        score += 2
        reasoning.append("Strong operating margins")
    elif latest_metrics.operating_margin:
        reasoning.append(
            f"Weak operating margin of {latest_metrics.operating_margin:.1%}"
        )
    else:
        reasoning.append("Operating margin data not available")

    # Check Current Ratio
    if latest_metrics.current_ratio and latest_metrics.current_ratio > 1.5:
        score += 1
        reasoning.append("Good liquidity position")
    elif latest_metrics.current_ratio:
        reasoning.append(
            f"Weak liquidity with current ratio of {latest_metrics.current_ratio:.1f}"
        )
    else:
        reasoning.append("Current ratio data not available")

<<<<<<< HEAD
    return {
        "score": score,
        "details": "; ".join(reasoning),
        "metrics": latest_metrics.model_dump(),
    }
=======
    return {"score": score, "details": "; ".join(reasoning), "metrics": latest_metrics.model_dump()}
>>>>>>> 3dc80d53


def analyze_consistency(financial_line_items: list) -> dict[str, any]:
    """Analyze earnings consistency and growth."""
    if len(financial_line_items) < 4:  # Need at least 4 periods for trend analysis
        return {"score": 0, "details": "Insufficient historical data"}

    score = 0
    reasoning = []

    # Check earnings growth trend
    earnings_values = [
        item.net_income for item in financial_line_items if item.net_income
    ]
    if len(earnings_values) >= 4:
<<<<<<< HEAD
        earnings_growth = all(
            earnings_values[i] > earnings_values[i + 1]
            for i in range(len(earnings_values) - 1)
        )
=======
        earnings_growth = all(earnings_values[i] > earnings_values[i + 1] for i in range(len(earnings_values) - 1))
>>>>>>> 3dc80d53

        if earnings_growth:
            score += 3
            reasoning.append("Consistent earnings growth over past periods")
        else:
            reasoning.append("Inconsistent earnings growth pattern")

        # Calculate growth rate
        if len(earnings_values) >= 2:
            growth_rate = (earnings_values[0] - earnings_values[-1]) / abs(
                earnings_values[-1]
            )
            reasoning.append(
                f"Total earnings growth of {growth_rate:.1%} over past {len(earnings_values)} periods"
            )
    else:
        reasoning.append("Insufficient earnings data for trend analysis")

    return {
        "score": score,
        "details": "; ".join(reasoning),
    }


def calculate_owner_earnings(financial_line_items: list) -> dict[str, any]:
    """Calculate owner earnings (Buffett's preferred measure of true earnings power).
    Owner Earnings = Net Income + Depreciation - Maintenance CapEx"""
    if not financial_line_items or len(financial_line_items) < 1:
<<<<<<< HEAD
        return {
            "owner_earnings": None,
            "details": ["Insufficient data for owner earnings calculation"],
        }
=======
        return {"owner_earnings": None, "details": ["Insufficient data for owner earnings calculation"]}
>>>>>>> 3dc80d53

    latest = financial_line_items[0]

    # Get required components
    net_income = latest.net_income
    depreciation = latest.depreciation_and_amortization
    capex = latest.capital_expenditure

    if not all([net_income, depreciation, capex]):
<<<<<<< HEAD
        return {
            "owner_earnings": None,
            "details": ["Missing components for owner earnings calculation"],
        }
=======
        return {"owner_earnings": None, "details": ["Missing components for owner earnings calculation"]}
>>>>>>> 3dc80d53

    # Estimate maintenance capex (typically 70-80% of total capex)
    maintenance_capex = capex * 0.75

    owner_earnings = net_income + depreciation - maintenance_capex

    return {
        "owner_earnings": owner_earnings,
<<<<<<< HEAD
        "components": {
            "net_income": net_income,
            "depreciation": depreciation,
            "maintenance_capex": maintenance_capex,
        },
=======
        "components": {"net_income": net_income, "depreciation": depreciation, "maintenance_capex": maintenance_capex},
>>>>>>> 3dc80d53
        "details": ["Owner earnings calculated successfully"],
    }


def calculate_intrinsic_value(financial_line_items: list) -> dict[str, any]:
    """Calculate intrinsic value using DCF with owner earnings."""
    if not financial_line_items:
        return {"value": None, "details": ["Insufficient data for valuation"]}

    # Calculate owner earnings
    earnings_data = calculate_owner_earnings(financial_line_items)
    if not earnings_data["owner_earnings"]:
        return {"value": None, "details": earnings_data["details"]}

    owner_earnings = earnings_data["owner_earnings"]

    # Get current market data
    latest_financial_line_items = financial_line_items[0]
    shares_outstanding = latest_financial_line_items.outstanding_shares

    if not shares_outstanding:
        return {"value": None, "details": ["Missing shares outstanding data"]}

    # Buffett's DCF assumptions
    growth_rate = 0.05  # Conservative 5% growth
    discount_rate = 0.09  # Typical 9% discount rate
    terminal_multiple = 12  # Conservative exit multiple
    projection_years = 10

    # Calculate future value
    future_value = 0
    for year in range(1, projection_years + 1):
        future_earnings = owner_earnings * (1 + growth_rate) ** year
        present_value = future_earnings / (1 + discount_rate) ** year
        future_value += present_value

    # Add terminal value
    terminal_value = (
        owner_earnings * (1 + growth_rate) ** projection_years * terminal_multiple
    ) / (1 + discount_rate) ** projection_years
    intrinsic_value = future_value + terminal_value

    return {
        "intrinsic_value": intrinsic_value,
        "owner_earnings": owner_earnings,
        "assumptions": {
            "growth_rate": growth_rate,
            "discount_rate": discount_rate,
            "terminal_multiple": terminal_multiple,
            "projection_years": projection_years,
        },
        "details": ["Intrinsic value calculated using DCF model with owner earnings"],
    }


<<<<<<< HEAD
def generate_buffett_output(
    ticker: str, analysis_data: dict[str, any]
) -> BuffettSignal:
=======
def generate_buffett_output(ticker: str, analysis_data: dict[str, any], model_name: str, model_provider: str) -> BuffettSignal:
>>>>>>> 3dc80d53
    """Get investment decision from LLM with Buffett's principles"""
    template = ChatPromptTemplate.from_messages(
        [
            (
<<<<<<< HEAD
                "system",
                """You are a Warren Buffett AI agent, making investment decisions using his principles:
=======
            "system",
            """You are a Warren Buffett AI agent, making investment decisions using his principles:
>>>>>>> 3dc80d53

            1. Circle of Competence: Only invest in understandable businesses
            2. Margin of Safety: Buy well below intrinsic value
            3. Economic Moat: Look for competitive advantages
            4. Quality Management: Conservative, shareholder-oriented
            5. Financial Strength: Low debt, high returns on equity
            6. Long-term Perspective: Invest in businesses, not stocks

            Rules:
            - Only buy when there's a significant margin of safety (>30%)
            - Focus on owner earnings and intrinsic value
            - Prefer companies with consistent earnings growth
            - Avoid companies with high debt or poor management
            - Hold good businesses for very long periods
<<<<<<< HEAD
            - Sell when fundamentals deteriorate or valuation becomes excessive""",
            ),
            (
                "human",
                """Based on the following analysis, create investment signals as Warren Buffett would.
=======
            - Sell when fundamentals deteriorate or valuation becomes excessive

            IMPORTANT: Only output the final decision in a JSON format like so:
            {{
                "signal": "bullish/bearish/neutral",
                "confidence": float (0-100),
                "reasoning": "string"
            }}
            """,
            ),
            (
              "human",
              """Based on the following analysis, create investment signals as Warren Buffett would.
>>>>>>> 3dc80d53

            Analysis Data for {ticker}:
            {analysis_data}

            Return signals for this ticker in this format:
            {{
                "signal": "bullish/bearish/neutral",
                "confidence": float (0-100),
<<<<<<< HEAD
                "reasoning": "Buffett-style explanation"
            }}""",
=======
                "reasoning": "string"
            }}
            """,
>>>>>>> 3dc80d53
            ),
        ]
    )

    # Generate the prompt
<<<<<<< HEAD
    prompt = template.invoke(
        {"analysis_data": json.dumps(analysis_data, indent=2), "ticker": ticker}
    )
=======
    prompt = template.invoke({"analysis_data": json.dumps(analysis_data, indent=2), "ticker": ticker})
>>>>>>> 3dc80d53

    # Create default factory for BuffettSignal
    def create_default_buffett_signal():
        return BuffettSignal(
            signal="neutral",
            confidence=0.0,
            reasoning="Error in analysis, defaulting to neutral"
        )

<<<<<<< HEAD
    max_retries = 3
    for attempt in range(max_retries):
        try:
            result = llm.invoke(prompt)
            return result
        except Exception:
            if attempt == max_retries - 1:
                # On final attempt, return a safe default
                return BuffettSignal(
                    signal="hold",
                    confidence=0.0,
                    reasoning="Error in analysis, defaulting to hold",
                )
=======
    return call_llm(
        prompt=prompt,
        model_name=model_name,
        model_provider=model_provider,
        pydantic_model=BuffettSignal,
        agent_name="warren_buffett_agent",
        default_factory=create_default_buffett_signal
    )
>>>>>>> 3dc80d53
<|MERGE_RESOLUTION|>--- conflicted
+++ resolved
@@ -1,27 +1,12 @@
-<<<<<<< HEAD
 import json
 
-=======
-from graph.state import AgentState, show_agent_reasoning
-from langchain_core.prompts import ChatPromptTemplate
->>>>>>> 3dc80d53
 from langchain_core.messages import HumanMessage
 from langchain_core.prompts import ChatPromptTemplate
-from langchain_openai import ChatOpenAI
 from pydantic import BaseModel
 from typing_extensions import Literal
-<<<<<<< HEAD
 
 from graph.state import AgentState, show_agent_reasoning
 from tools.api import FinancialDatasetAPI
-=======
-from tools.api import (
-    get_financial_metrics,
-    get_market_cap,
-    search_line_items
-)
-from utils.llm import call_llm
->>>>>>> 3dc80d53
 from utils.progress import progress
 
 
@@ -37,11 +22,8 @@
     end_date = data["end_date"]
     tickers = data["tickers"]
 
-<<<<<<< HEAD
     financial_api = FinancialDatasetAPI()
 
-=======
->>>>>>> 3dc80d53
     # Collect all analysis for LLM reasoning
     analysis_data = {}
     buffett_analysis = {}
@@ -51,7 +33,6 @@
             "warren_buffett_agent", ticker, "Fetching financial metrics"
         )
         # Fetch required data
-<<<<<<< HEAD
         metrics = financial_api.get_financial_metrics(
             ticker, end_date, period="ttm", limit=5
         )
@@ -60,12 +41,6 @@
             "warren_buffett_agent", ticker, "Gathering financial line items"
         )
         financial_line_items = financial_api.search_line_items(
-=======
-        metrics = get_financial_metrics(ticker, end_date, period="ttm", limit=5)
-
-        progress.update_status("warren_buffett_agent", ticker, "Gathering financial line items")
-        financial_line_items = search_line_items(
->>>>>>> 3dc80d53
             ticker,
             [
                 "capital_expenditure",
@@ -80,28 +55,22 @@
             limit=5,
         )
 
+
         progress.update_status("warren_buffett_agent", ticker, "Getting market cap")
         # Get current market cap
-<<<<<<< HEAD
         market_cap = financial_api.get_market_cap(ticker, end_date)
-=======
-        market_cap = get_market_cap(ticker, end_date)
->>>>>>> 3dc80d53
 
         progress.update_status("warren_buffett_agent", ticker, "Analyzing fundamentals")
         # Analyze fundamentals
         fundamental_analysis = analyze_fundamentals(metrics)
 
+
         progress.update_status("warren_buffett_agent", ticker, "Analyzing consistency")
         consistency_analysis = analyze_consistency(financial_line_items)
 
-<<<<<<< HEAD
         progress.update_status(
             "warren_buffett_agent", ticker, "Calculating intrinsic value"
         )
-=======
-        progress.update_status("warren_buffett_agent", ticker, "Calculating intrinsic value")
->>>>>>> 3dc80d53
         intrinsic_value_analysis = calculate_intrinsic_value(financial_line_items)
 
         # Calculate total score
@@ -137,22 +106,13 @@
             "intrinsic_value_analysis": intrinsic_value_analysis,
             "market_cap": market_cap,
             "margin_of_safety": margin_of_safety,
+            "margin_of_safety": margin_of_safety,
         }
 
-<<<<<<< HEAD
         progress.update_status(
             "warren_buffett_agent", ticker, "Generating Buffett analysis"
         )
         buffett_output = generate_buffett_output(ticker, analysis_data)
-=======
-        progress.update_status("warren_buffett_agent", ticker, "Generating Buffett analysis")
-        buffett_output = generate_buffett_output(
-            ticker=ticker,
-            analysis_data=analysis_data,
-            model_name=state["metadata"]["model_name"],
-            model_provider=state["metadata"]["model_provider"],
-        )
->>>>>>> 3dc80d53
 
         # Store analysis in consistent format with other agents
         buffett_analysis[ticker] = {
@@ -164,13 +124,9 @@
         progress.update_status("warren_buffett_agent", ticker, "Done")
 
     # Create the message
-<<<<<<< HEAD
     message = HumanMessage(
         content=json.dumps(buffett_analysis), name="warren_buffett_agent"
     )
-=======
-    message = HumanMessage(content=json.dumps(buffett_analysis), name="warren_buffett_agent")
->>>>>>> 3dc80d53
 
     # Show reasoning if requested
     if state["metadata"]["show_reasoning"]:
@@ -187,10 +143,6 @@
     if not metrics:
         return {"score": 0, "details": "Insufficient fundamental data"}
 
-<<<<<<< HEAD
-=======
-    # Get latest metrics
->>>>>>> 3dc80d53
     latest_metrics = metrics[0]
 
     score = 0
@@ -240,15 +192,11 @@
     else:
         reasoning.append("Current ratio data not available")
 
-<<<<<<< HEAD
     return {
         "score": score,
         "details": "; ".join(reasoning),
         "metrics": latest_metrics.model_dump(),
     }
-=======
-    return {"score": score, "details": "; ".join(reasoning), "metrics": latest_metrics.model_dump()}
->>>>>>> 3dc80d53
 
 
 def analyze_consistency(financial_line_items: list) -> dict[str, any]:
@@ -264,14 +212,10 @@
         item.net_income for item in financial_line_items if item.net_income
     ]
     if len(earnings_values) >= 4:
-<<<<<<< HEAD
         earnings_growth = all(
             earnings_values[i] > earnings_values[i + 1]
             for i in range(len(earnings_values) - 1)
         )
-=======
-        earnings_growth = all(earnings_values[i] > earnings_values[i + 1] for i in range(len(earnings_values) - 1))
->>>>>>> 3dc80d53
 
         if earnings_growth:
             score += 3
@@ -300,14 +244,10 @@
     """Calculate owner earnings (Buffett's preferred measure of true earnings power).
     Owner Earnings = Net Income + Depreciation - Maintenance CapEx"""
     if not financial_line_items or len(financial_line_items) < 1:
-<<<<<<< HEAD
         return {
             "owner_earnings": None,
             "details": ["Insufficient data for owner earnings calculation"],
         }
-=======
-        return {"owner_earnings": None, "details": ["Insufficient data for owner earnings calculation"]}
->>>>>>> 3dc80d53
 
     latest = financial_line_items[0]
 
@@ -317,14 +257,10 @@
     capex = latest.capital_expenditure
 
     if not all([net_income, depreciation, capex]):
-<<<<<<< HEAD
         return {
             "owner_earnings": None,
             "details": ["Missing components for owner earnings calculation"],
         }
-=======
-        return {"owner_earnings": None, "details": ["Missing components for owner earnings calculation"]}
->>>>>>> 3dc80d53
 
     # Estimate maintenance capex (typically 70-80% of total capex)
     maintenance_capex = capex * 0.75
@@ -333,15 +269,11 @@
 
     return {
         "owner_earnings": owner_earnings,
-<<<<<<< HEAD
         "components": {
             "net_income": net_income,
             "depreciation": depreciation,
             "maintenance_capex": maintenance_capex,
         },
-=======
-        "components": {"net_income": net_income, "depreciation": depreciation, "maintenance_capex": maintenance_capex},
->>>>>>> 3dc80d53
         "details": ["Owner earnings calculated successfully"],
     }
 
@@ -377,6 +309,7 @@
         future_earnings = owner_earnings * (1 + growth_rate) ** year
         present_value = future_earnings / (1 + discount_rate) ** year
         future_value += present_value
+
 
     # Add terminal value
     terminal_value = (
@@ -397,24 +330,15 @@
     }
 
 
-<<<<<<< HEAD
 def generate_buffett_output(
     ticker: str, analysis_data: dict[str, any]
 ) -> BuffettSignal:
-=======
-def generate_buffett_output(ticker: str, analysis_data: dict[str, any], model_name: str, model_provider: str) -> BuffettSignal:
->>>>>>> 3dc80d53
     """Get investment decision from LLM with Buffett's principles"""
     template = ChatPromptTemplate.from_messages(
         [
             (
-<<<<<<< HEAD
                 "system",
                 """You are a Warren Buffett AI agent, making investment decisions using his principles:
-=======
-            "system",
-            """You are a Warren Buffett AI agent, making investment decisions using his principles:
->>>>>>> 3dc80d53
 
             1. Circle of Competence: Only invest in understandable businesses
             2. Margin of Safety: Buy well below intrinsic value
@@ -429,13 +353,6 @@
             - Prefer companies with consistent earnings growth
             - Avoid companies with high debt or poor management
             - Hold good businesses for very long periods
-<<<<<<< HEAD
-            - Sell when fundamentals deteriorate or valuation becomes excessive""",
-            ),
-            (
-                "human",
-                """Based on the following analysis, create investment signals as Warren Buffett would.
-=======
             - Sell when fundamentals deteriorate or valuation becomes excessive
 
             IMPORTANT: Only output the final decision in a JSON format like so:
@@ -449,7 +366,6 @@
             (
               "human",
               """Based on the following analysis, create investment signals as Warren Buffett would.
->>>>>>> 3dc80d53
 
             Analysis Data for {ticker}:
             {analysis_data}
@@ -458,26 +374,17 @@
             {{
                 "signal": "bullish/bearish/neutral",
                 "confidence": float (0-100),
-<<<<<<< HEAD
-                "reasoning": "Buffett-style explanation"
-            }}""",
-=======
                 "reasoning": "string"
             }}
             """,
->>>>>>> 3dc80d53
             ),
         ]
     )
 
     # Generate the prompt
-<<<<<<< HEAD
     prompt = template.invoke(
         {"analysis_data": json.dumps(analysis_data, indent=2), "ticker": ticker}
     )
-=======
-    prompt = template.invoke({"analysis_data": json.dumps(analysis_data, indent=2), "ticker": ticker})
->>>>>>> 3dc80d53
 
     # Create default factory for BuffettSignal
     def create_default_buffett_signal():
@@ -487,21 +394,6 @@
             reasoning="Error in analysis, defaulting to neutral"
         )
 
-<<<<<<< HEAD
-    max_retries = 3
-    for attempt in range(max_retries):
-        try:
-            result = llm.invoke(prompt)
-            return result
-        except Exception:
-            if attempt == max_retries - 1:
-                # On final attempt, return a safe default
-                return BuffettSignal(
-                    signal="hold",
-                    confidence=0.0,
-                    reasoning="Error in analysis, defaulting to hold",
-                )
-=======
     return call_llm(
         prompt=prompt,
         model_name=model_name,
@@ -509,5 +401,4 @@
         pydantic_model=BuffettSignal,
         agent_name="warren_buffett_agent",
         default_factory=create_default_buffett_signal
-    )
->>>>>>> 3dc80d53
+    )