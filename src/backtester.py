import sys

from datetime import datetime, timedelta
from dateutil.relativedelta import relativedelta
import questionary

import matplotlib.pyplot as plt
import pandas as pd
from colorama import Fore, Style, init
import numpy as np
import itertools

from src.llm.models import LLM_ORDER, OLLAMA_LLM_ORDER, get_model_info, ModelProvider
from src.utils.analysts import ANALYST_ORDER
from src.main import run_hedge_fund
from src.tools.api import (
    get_company_news,
    get_price_data,
    get_prices,
    get_financial_metrics,
    get_insider_trades,
)
from src.utils.display import print_backtest_results, format_backtest_row
from typing_extensions import Callable
from src.utils.ollama import ensure_ollama_and_model

init(autoreset=True)


class Backtester:
    def __init__(
        self,
        agent: Callable,
        tickers: list[str],
        start_date: str,
        end_date: str,
        initial_capital: float,
        model_name: str = "gpt-4o",
        model_provider: str = "OpenAI",
        selected_analysts: list[str] = [],
        initial_margin_requirement: float = 0.0,
    ):
        """
        :param agent: The trading agent (Callable).
        :param tickers: List of tickers to backtest.
        :param start_date: Start date string (YYYY-MM-DD).
        :param end_date: End date string (YYYY-MM-DD).
        :param initial_capital: Starting portfolio cash.
        :param model_name: Which LLM model name to use (gpt-4, etc).
        :param model_provider: Which LLM provider (OpenAI, etc).
        :param selected_analysts: List of analyst names or IDs to incorporate.
        :param initial_margin_requirement: The margin ratio (e.g. 0.5 = 50%).
        """
        self.agent = agent
        self.tickers = tickers
        self.start_date = start_date
        self.end_date = end_date
        self.initial_capital = initial_capital
        self.model_name = model_name
        self.model_provider = model_provider
        self.selected_analysts = selected_analysts

        # Initialize portfolio with support for long/short positions
        self.portfolio_values = []
        self.portfolio = {
            "cash": initial_capital,
            "margin_used": 0.0,  # total margin usage across all short positions
            "margin_requirement": initial_margin_requirement,  # The margin ratio required for shorts
            "positions": {ticker: {"long": 0, "short": 0, "long_cost_basis": 0.0, "short_cost_basis": 0.0, "short_margin_used": 0.0} for ticker in tickers},  # Number of shares held long  # Number of shares held short  # Average cost basis per share (long)  # Average cost basis per share (short)  # Dollars of margin used for this ticker's short
            "realized_gains": {
                ticker: {
                    "long": 0.0,  # Realized gains from long positions
                    "short": 0.0,  # Realized gains from short positions
                }
                for ticker in tickers
            },
        }

    def execute_trade(self, ticker: str, action: str, quantity: float, current_price: float):
        """
        Execute trades with support for both long and short positions.
        `quantity` is the number of shares the agent wants to buy/sell/short/cover.
        We will only trade integer shares to keep it simple.
        """
        if quantity <= 0:
            return 0

        quantity = int(quantity)  # force integer shares
        position = self.portfolio["positions"][ticker]

        if action == "buy":
            cost = quantity * current_price
            if cost <= self.portfolio["cash"]:
                # Weighted average cost basis for the new total
                old_shares = position["long"]
                old_cost_basis = position["long_cost_basis"]
                new_shares = quantity
                total_shares = old_shares + new_shares

                if total_shares > 0:
                    total_old_cost = old_cost_basis * old_shares
                    total_new_cost = cost
                    position["long_cost_basis"] = (total_old_cost + total_new_cost) / total_shares

                position["long"] += quantity
                self.portfolio["cash"] -= cost
                return quantity
            else:
                # Calculate maximum affordable quantity
                max_quantity = int(self.portfolio["cash"] / current_price)
                if max_quantity > 0:
                    cost = max_quantity * current_price
                    old_shares = position["long"]
                    old_cost_basis = position["long_cost_basis"]
                    total_shares = old_shares + max_quantity

                    if total_shares > 0:
                        total_old_cost = old_cost_basis * old_shares
                        total_new_cost = cost
                        position["long_cost_basis"] = (total_old_cost + total_new_cost) / total_shares

                    position["long"] += max_quantity
                    self.portfolio["cash"] -= cost
                    return max_quantity
                return 0

        elif action == "sell":
            # You can only sell as many as you own
            quantity = min(quantity, position["long"])
            if quantity > 0:
                # Realized gain/loss using average cost basis
                avg_cost_per_share = position["long_cost_basis"] if position["long"] > 0 else 0
                realized_gain = (current_price - avg_cost_per_share) * quantity
                self.portfolio["realized_gains"][ticker]["long"] += realized_gain

                position["long"] -= quantity
                self.portfolio["cash"] += quantity * current_price

                if position["long"] == 0:
                    position["long_cost_basis"] = 0.0

                return quantity

        elif action == "short":
            """
            Typical short sale flow:
              1) Receive proceeds = current_price * quantity
              2) Post margin_required = proceeds * margin_ratio
              3) Net effect on cash = +proceeds - margin_required
            """
            proceeds = current_price * quantity
            margin_required = proceeds * self.portfolio["margin_requirement"]
            if margin_required <= self.portfolio["cash"]:
                # Weighted average short cost basis
                old_short_shares = position["short"]
                old_cost_basis = position["short_cost_basis"]
                new_shares = quantity
                total_shares = old_short_shares + new_shares

                if total_shares > 0:
                    total_old_cost = old_cost_basis * old_short_shares
                    total_new_cost = current_price * new_shares
                    position["short_cost_basis"] = (total_old_cost + total_new_cost) / total_shares

                position["short"] += quantity

                # Update margin usage
                position["short_margin_used"] += margin_required
                self.portfolio["margin_used"] += margin_required

                # Increase cash by proceeds, then subtract the required margin
                self.portfolio["cash"] += proceeds
                self.portfolio["cash"] -= margin_required
                return quantity
            else:
                # Calculate maximum shortable quantity
                margin_ratio = self.portfolio["margin_requirement"]
                if margin_ratio > 0:
                    max_quantity = int(self.portfolio["cash"] / (current_price * margin_ratio))
                else:
                    max_quantity = 0

                if max_quantity > 0:
                    proceeds = current_price * max_quantity
                    margin_required = proceeds * margin_ratio

                    old_short_shares = position["short"]
                    old_cost_basis = position["short_cost_basis"]
                    total_shares = old_short_shares + max_quantity

                    if total_shares > 0:
                        total_old_cost = old_cost_basis * old_short_shares
                        total_new_cost = current_price * max_quantity
                        position["short_cost_basis"] = (total_old_cost + total_new_cost) / total_shares

                    position["short"] += max_quantity
                    position["short_margin_used"] += margin_required
                    self.portfolio["margin_used"] += margin_required

                    self.portfolio["cash"] += proceeds
                    self.portfolio["cash"] -= margin_required
                    return max_quantity
                return 0

        elif action == "cover":
            """
            When covering shares:
              1) Pay cover cost = current_price * quantity
              2) Release a proportional share of the margin
              3) Net effect on cash = -cover_cost + released_margin
            """
            quantity = min(quantity, position["short"])
            if quantity > 0:
                cover_cost = quantity * current_price
                avg_short_price = position["short_cost_basis"] if position["short"] > 0 else 0
                realized_gain = (avg_short_price - current_price) * quantity

                if position["short"] > 0:
                    portion = quantity / position["short"]
                else:
                    portion = 1.0

                margin_to_release = portion * position["short_margin_used"]

                position["short"] -= quantity
                position["short_margin_used"] -= margin_to_release
                self.portfolio["margin_used"] -= margin_to_release

                # Pay the cost to cover, but get back the released margin
                self.portfolio["cash"] += margin_to_release
                self.portfolio["cash"] -= cover_cost

                self.portfolio["realized_gains"][ticker]["short"] += realized_gain

                if position["short"] == 0:
                    position["short_cost_basis"] = 0.0
                    position["short_margin_used"] = 0.0

                return quantity

        return 0

    def calculate_portfolio_value(self, current_prices):
        """
        Calculate total portfolio value, including:
          - cash
          - market value of long positions
          - unrealized gains/losses for short positions
        """
        total_value = self.portfolio["cash"]

        for ticker in self.tickers:
            position = self.portfolio["positions"][ticker]
            price = current_prices[ticker]

            # Long position value
            long_value = position["long"] * price
            total_value += long_value

            # Short position unrealized PnL = short_shares * (short_cost_basis - current_price)
            if position["short"] > 0:
                total_value -= position["short"] * price

        return total_value

    def prefetch_data(self):
        """Pre-fetch all data needed for the backtest period."""
        print("\nPre-fetching data for the entire backtest period...")

        # Convert end_date string to datetime, fetch up to 1 year before
        end_date_dt = datetime.strptime(self.end_date, "%Y-%m-%d")
        start_date_dt = end_date_dt - relativedelta(years=1)
        start_date_str = start_date_dt.strftime("%Y-%m-%d")

        for ticker in self.tickers:
            # Fetch price data for the entire period, plus 1 year
            get_prices(ticker, start_date_str, self.end_date)

            # Fetch financial metrics
            get_financial_metrics(ticker, self.end_date, limit=10)

            # Fetch insider trades
            get_insider_trades(ticker, self.end_date, start_date=self.start_date, limit=1000)

            # Fetch company news
            get_company_news(ticker, self.end_date, start_date=self.start_date, limit=1000)

        print("Data pre-fetch complete.")

    def run_backtest(self):
        # Pre-fetch all data at the start
        self.prefetch_data()

        dates = pd.date_range(self.start_date, self.end_date, freq="B")
        table_rows = []
        performance_metrics = {"sharpe_ratio": None, "sortino_ratio": None, "max_drawdown": None, "long_short_ratio": None, "gross_exposure": None, "net_exposure": None}

        print("\nStarting backtest...")

        # Initialize portfolio values list with initial capital
        if len(dates) > 0:
            self.portfolio_values = [{"Date": dates[0], "Portfolio Value": self.initial_capital}]
        else:
            self.portfolio_values = []

        for current_date in dates:
            lookback_start = (current_date - timedelta(days=30)).strftime("%Y-%m-%d")
            current_date_str = current_date.strftime("%Y-%m-%d")
            previous_date_str = (current_date - timedelta(days=1)).strftime("%Y-%m-%d")

            # Skip if there's no prior day to look back (i.e., first date in the range)
            if lookback_start == current_date_str:
                continue

            # Get current prices for all tickers
            try:
                current_prices = {}
                missing_data = False

                for ticker in self.tickers:
                    try:
                        price_data = get_price_data(ticker, previous_date_str, current_date_str)
                        if price_data.empty:
                            print(f"Warning: No price data for {ticker} on {current_date_str}")
                            missing_data = True
                            break
                        current_prices[ticker] = price_data.iloc[-1]["close"]
                    except Exception as e:
                        print(f"Error fetching price for {ticker} between {previous_date_str} and {current_date_str}: {e}")
                        missing_data = True
                        break

                if missing_data:
                    print(f"Skipping trading day {current_date_str} due to missing price data")
                    continue

            except Exception as e:
                # If there's a general API error, log it and skip this day
                print(f"Error fetching prices for {current_date_str}: {e}")
                continue

            # ---------------------------------------------------------------
            # 1) Execute the agent's trades
            # ---------------------------------------------------------------
            output = self.agent(
                tickers=self.tickers,
                start_date=lookback_start,
                end_date=current_date_str,
                portfolio=self.portfolio,
                model_name=self.model_name,
                model_provider=self.model_provider,
                selected_analysts=self.selected_analysts,
            )
            decisions = output["decisions"]
            analyst_signals = output["analyst_signals"]

            # Execute trades for each ticker
            executed_trades = {}
            for ticker in self.tickers:
                decision = decisions.get(ticker, {"action": "hold", "quantity": 0})
                action, quantity = decision.get("action", "hold"), decision.get("quantity", 0)

                executed_quantity = self.execute_trade(ticker, action, quantity, current_prices[ticker])
                executed_trades[ticker] = executed_quantity

            # ---------------------------------------------------------------
            # 2) Now that trades have executed trades, recalculate the final
            #    portfolio value for this day.
            # ---------------------------------------------------------------
            total_value = self.calculate_portfolio_value(current_prices)

            # Also compute long/short exposures for final post‐trade state
            long_exposure = sum(self.portfolio["positions"][t]["long"] * current_prices[t] for t in self.tickers)
            short_exposure = sum(self.portfolio["positions"][t]["short"] * current_prices[t] for t in self.tickers)

            # Calculate gross and net exposures
            gross_exposure = long_exposure + short_exposure
            net_exposure = long_exposure - short_exposure
            long_short_ratio = long_exposure / short_exposure if short_exposure > 1e-9 else float("inf")

            # Track each day's portfolio value in self.portfolio_values
            self.portfolio_values.append({"Date": current_date, "Portfolio Value": total_value, "Long Exposure": long_exposure, "Short Exposure": short_exposure, "Gross Exposure": gross_exposure, "Net Exposure": net_exposure, "Long/Short Ratio": long_short_ratio})

            # ---------------------------------------------------------------
            # 3) Build the table rows to display
            # ---------------------------------------------------------------
            date_rows = []

            # For each ticker, record signals/trades
            for ticker in self.tickers:
                ticker_signals = {}
                for agent_name, signals in analyst_signals.items():
                    if ticker in signals:
                        ticker_signals[agent_name] = signals[ticker]

                bullish_count = len([s for s in ticker_signals.values() if s.get("signal", "").lower() == "bullish"])
                bearish_count = len([s for s in ticker_signals.values() if s.get("signal", "").lower() == "bearish"])
                neutral_count = len([s for s in ticker_signals.values() if s.get("signal", "").lower() == "neutral"])

                # Calculate net position value
                pos = self.portfolio["positions"][ticker]
                long_val = pos["long"] * current_prices[ticker]
                short_val = pos["short"] * current_prices[ticker]
                net_position_value = long_val - short_val

                # Get the action and quantity from the decisions
                action = decisions.get(ticker, {}).get("action", "hold")
                quantity = executed_trades.get(ticker, 0)

                # Append the agent action to the table rows
                date_rows.append(
                    format_backtest_row(
                        date=current_date_str,
                        ticker=ticker,
                        action=action,
                        quantity=quantity,
                        price=current_prices[ticker],
                        shares_owned=pos["long"] - pos["short"],  # net shares
                        position_value=net_position_value,
                        bullish_count=bullish_count,
                        bearish_count=bearish_count,
                        neutral_count=neutral_count,
                    )
                )
            # ---------------------------------------------------------------
            # 4) Calculate performance summary metrics
            # ---------------------------------------------------------------
            # Calculate portfolio return vs. initial capital
            # The realized gains are already reflected in cash balance, so we don't add them separately
            portfolio_return = (total_value / self.initial_capital - 1) * 100

            # Add summary row for this day
            date_rows.append(
                format_backtest_row(
                    date=current_date_str,
                    ticker="",
                    action="",
                    quantity=0,
                    price=0,
                    shares_owned=0,
                    position_value=0,
                    bullish_count=0,
                    bearish_count=0,
                    neutral_count=0,
                    is_summary=True,
                    total_value=total_value,
                    return_pct=portfolio_return,
                    cash_balance=self.portfolio["cash"],
                    total_position_value=total_value - self.portfolio["cash"],
                    sharpe_ratio=performance_metrics["sharpe_ratio"],
                    sortino_ratio=performance_metrics["sortino_ratio"],
                    max_drawdown=performance_metrics["max_drawdown"],
                ),
            )

            table_rows.extend(date_rows)
            print_backtest_results(table_rows)

            # Update performance metrics if we have enough data
            if len(self.portfolio_values) > 3:
                self._update_performance_metrics(performance_metrics)

        # Store the final performance metrics for reference in analyze_performance
        self.performance_metrics = performance_metrics
        return performance_metrics

    def _update_performance_metrics(self, performance_metrics):
        """Helper method to update performance metrics using daily returns."""
        values_df = pd.DataFrame(self.portfolio_values).set_index("Date")
        values_df["Daily Return"] = values_df["Portfolio Value"].pct_change()
        clean_returns = values_df["Daily Return"].dropna()

        if len(clean_returns) < 2:
            return  # not enough data points

        # Assumes 252 trading days/year
        daily_risk_free_rate = 0.0434 / 252
        excess_returns = clean_returns - daily_risk_free_rate
        mean_excess_return = excess_returns.mean()
        std_excess_return = excess_returns.std()

        # Sharpe ratio
        if std_excess_return > 1e-12:
            performance_metrics["sharpe_ratio"] = np.sqrt(252) * (mean_excess_return / std_excess_return)
        else:
            performance_metrics["sharpe_ratio"] = 0.0

        # Sortino ratio
        negative_returns = excess_returns[excess_returns < 0]
        if len(negative_returns) > 0:
            downside_std = negative_returns.std()
            if downside_std > 1e-12:
                performance_metrics["sortino_ratio"] = np.sqrt(252) * (mean_excess_return / downside_std)
            else:
                performance_metrics["sortino_ratio"] = float("inf") if mean_excess_return > 0 else 0
        else:
            performance_metrics["sortino_ratio"] = float("inf") if mean_excess_return > 0 else 0

        # Maximum drawdown (ensure it's stored as a negative percentage)
        rolling_max = values_df["Portfolio Value"].cummax()
        drawdown = (values_df["Portfolio Value"] - rolling_max) / rolling_max

        if len(drawdown) > 0:
            min_drawdown = drawdown.min()
            # Store as a negative percentage
            performance_metrics["max_drawdown"] = min_drawdown * 100

            # Store the date of max drawdown for reference
            if min_drawdown < 0:
                performance_metrics["max_drawdown_date"] = drawdown.idxmin().strftime("%Y-%m-%d")
            else:
                performance_metrics["max_drawdown_date"] = None
        else:
            performance_metrics["max_drawdown"] = 0.0
            performance_metrics["max_drawdown_date"] = None

    def analyze_performance(self):
        """Creates a performance DataFrame, prints summary stats, and plots equity curve."""
        if not self.portfolio_values:
            print("No portfolio data found. Please run the backtest first.")
            return pd.DataFrame()

        performance_df = pd.DataFrame(self.portfolio_values).set_index("Date")
        if performance_df.empty:
            print("No valid performance data to analyze.")
            return performance_df

        final_portfolio_value = performance_df["Portfolio Value"].iloc[-1]
        total_return = ((final_portfolio_value - self.initial_capital) / self.initial_capital) * 100

        print(f"\n{Fore.WHITE}{Style.BRIGHT}PORTFOLIO PERFORMANCE SUMMARY:{Style.RESET_ALL}")
        print(f"Total Return: {Fore.GREEN if total_return >= 0 else Fore.RED}{total_return:.2f}%{Style.RESET_ALL}")

        # Print realized P&L for informational purposes only
<<<<<<< HEAD
        total_realized_gains = sum(
            self.portfolio["realized_gains"][ticker]["long"] +
            self.portfolio["realized_gains"][ticker]["short"]
            for ticker in self.tickers
        )
=======
        total_realized_gains = sum(self.portfolio["realized_gains"][ticker]["long"] + self.portfolio["realized_gains"][ticker]["short"] for ticker in self.tickers)
>>>>>>> 9170d1fd
        print(f"Total Realized Gains/Losses: {Fore.GREEN if total_realized_gains >= 0 else Fore.RED}${total_realized_gains:,.2f}{Style.RESET_ALL}")

        # Plot the portfolio value over time
        plt.figure(figsize=(12, 6))
        plt.plot(performance_df.index, performance_df["Portfolio Value"], color="blue")
        plt.title("Portfolio Value Over Time")
        plt.ylabel("Portfolio Value ($)")
        plt.xlabel("Date")
        plt.grid(True)
        plt.show()

        # Compute daily returns
        performance_df["Daily Return"] = performance_df["Portfolio Value"].pct_change().fillna(0)
        daily_rf = 0.0434 / 252  # daily risk-free rate
        mean_daily_return = performance_df["Daily Return"].mean()
        std_daily_return = performance_df["Daily Return"].std()

        # Annualized Sharpe Ratio
        if std_daily_return != 0:
            annualized_sharpe = np.sqrt(252) * ((mean_daily_return - daily_rf) / std_daily_return)
        else:
            annualized_sharpe = 0
        print(f"\nSharpe Ratio: {Fore.YELLOW}{annualized_sharpe:.2f}{Style.RESET_ALL}")

        # Use the max drawdown value calculated during the backtest if available
<<<<<<< HEAD
        max_drawdown = getattr(self, 'performance_metrics', {}).get('max_drawdown')
        max_drawdown_date = getattr(self, 'performance_metrics', {}).get('max_drawdown_date')
=======
        max_drawdown = getattr(self, "performance_metrics", {}).get("max_drawdown")
        max_drawdown_date = getattr(self, "performance_metrics", {}).get("max_drawdown_date")
>>>>>>> 9170d1fd

        # If no value exists yet, calculate it
        if max_drawdown is None:
            rolling_max = performance_df["Portfolio Value"].cummax()
            drawdown = (performance_df["Portfolio Value"] - rolling_max) / rolling_max
            max_drawdown = drawdown.min() * 100
            max_drawdown_date = drawdown.idxmin().strftime("%Y-%m-%d") if pd.notnull(drawdown.idxmin()) else None

        if max_drawdown_date:
            print(f"Maximum Drawdown: {Fore.RED}{abs(max_drawdown):.2f}%{Style.RESET_ALL} (on {max_drawdown_date})")
        else:
            print(f"Maximum Drawdown: {Fore.RED}{abs(max_drawdown):.2f}%{Style.RESET_ALL}")

        # Win Rate
        winning_days = len(performance_df[performance_df["Daily Return"] > 0])
        total_days = max(len(performance_df) - 1, 1)
        win_rate = (winning_days / total_days) * 100
        print(f"Win Rate: {Fore.GREEN}{win_rate:.2f}%{Style.RESET_ALL}")

        # Average Win/Loss Ratio
        positive_returns = performance_df[performance_df["Daily Return"] > 0]["Daily Return"]
        negative_returns = performance_df[performance_df["Daily Return"] < 0]["Daily Return"]
        avg_win = positive_returns.mean() if not positive_returns.empty else 0
        avg_loss = abs(negative_returns.mean()) if not negative_returns.empty else 0
        if avg_loss != 0:
            win_loss_ratio = avg_win / avg_loss
        else:
            win_loss_ratio = float("inf") if avg_win > 0 else 0
        print(f"Win/Loss Ratio: {Fore.GREEN}{win_loss_ratio:.2f}{Style.RESET_ALL}")

        # Maximum Consecutive Wins / Losses
        returns_binary = (performance_df["Daily Return"] > 0).astype(int)
        if len(returns_binary) > 0:
            max_consecutive_wins = max((len(list(g)) for k, g in itertools.groupby(returns_binary) if k == 1), default=0)
            max_consecutive_losses = max((len(list(g)) for k, g in itertools.groupby(returns_binary) if k == 0), default=0)
        else:
            max_consecutive_wins = 0
            max_consecutive_losses = 0

        print(f"Max Consecutive Wins: {Fore.GREEN}{max_consecutive_wins}{Style.RESET_ALL}")
        print(f"Max Consecutive Losses: {Fore.RED}{max_consecutive_losses}{Style.RESET_ALL}")

        return performance_df


### 4. Run the Backtest #####
if __name__ == "__main__":
    import argparse

    parser = argparse.ArgumentParser(description="Run backtesting simulation")
    parser.add_argument(
        "--tickers",
        type=str,
        required=False,
        help="Comma-separated list of stock ticker symbols (e.g., AAPL,MSFT,GOOGL)",
    )
    parser.add_argument(
        "--end-date",
        type=str,
        default=datetime.now().strftime("%Y-%m-%d"),
        help="End date in YYYY-MM-DD format",
    )
    parser.add_argument(
        "--start-date",
        type=str,
        default=(datetime.now() - relativedelta(months=1)).strftime("%Y-%m-%d"),
        help="Start date in YYYY-MM-DD format",
    )
    parser.add_argument(
        "--initial-capital",
        type=float,
        default=100000,
        help="Initial capital amount (default: 100000)",
    )
    parser.add_argument(
        "--margin-requirement",
        type=float,
        default=0.0,
        help="Margin ratio for short positions, e.g. 0.5 for 50% (default: 0.0)",
    )
    parser.add_argument("--ollama", action="store_true", help="Use Ollama for local LLM inference")

    args = parser.parse_args()

    # Parse tickers from comma-separated string
    tickers = [ticker.strip() for ticker in args.tickers.split(",")] if args.tickers else []

    # Choose analysts
    selected_analysts = None
    choices = questionary.checkbox(
        "Use the Space bar to select/unselect analysts.",
        choices=[questionary.Choice(display, value=value) for display, value in ANALYST_ORDER],
        instruction="\n\nPress 'a' to toggle all.\n\nPress Enter when done to run the hedge fund.",
        validate=lambda x: len(x) > 0 or "You must select at least one analyst.",
        style=questionary.Style(
            [
                ("checkbox-selected", "fg:green"),
                ("selected", "fg:green noinherit"),
                ("highlighted", "noinherit"),
                ("pointer", "noinherit"),
            ]
        ),
    ).ask()

    if not choices:
        print("\n\nInterrupt received. Exiting...")
        sys.exit(0)
    else:
        selected_analysts = choices
        print(f"\nSelected analysts: " f"{', '.join(Fore.GREEN + choice.title().replace('_', ' ') + Style.RESET_ALL for choice in choices)}")

    # Select LLM model based on whether Ollama is being used
    model_choice = None
    model_provider = None

    if args.ollama:
        print(f"{Fore.CYAN}Using Ollama for local LLM inference.{Style.RESET_ALL}")

        # Select from Ollama-specific models
        model_choice = questionary.select(
            "Select your Ollama model:",
            choices=[questionary.Choice(display, value=value) for display, value, _ in OLLAMA_LLM_ORDER],
            style=questionary.Style(
                [
                    ("selected", "fg:green bold"),
                    ("pointer", "fg:green bold"),
                    ("highlighted", "fg:green"),
                    ("answer", "fg:green bold"),
                ]
            ),
        ).ask()

        if not model_choice:
            print("\n\nInterrupt received. Exiting...")
            sys.exit(0)

        # Ensure Ollama is installed, running, and the model is available
        if not ensure_ollama_and_model(model_choice):
            print(f"{Fore.RED}Cannot proceed without Ollama and the selected model.{Style.RESET_ALL}")
            sys.exit(1)

        model_provider = ModelProvider.OLLAMA.value
        print(f"\nSelected {Fore.CYAN}Ollama{Style.RESET_ALL} model: {Fore.GREEN + Style.BRIGHT}{model_choice}{Style.RESET_ALL}\n")
    else:
        # Use the standard cloud-based LLM selection
        model_choice = questionary.select(
            "Select your LLM model:",
            choices=[questionary.Choice(display, value=value) for display, value, _ in LLM_ORDER],
            style=questionary.Style(
                [
                    ("selected", "fg:green bold"),
                    ("pointer", "fg:green bold"),
                    ("highlighted", "fg:green"),
                    ("answer", "fg:green bold"),
                ]
            ),
        ).ask()

        if not model_choice:
            print("\n\nInterrupt received. Exiting...")
            sys.exit(0)
        else:
            model_info = get_model_info(model_choice)
            if model_info:
                model_provider = model_info.provider.value
                print(f"\nSelected {Fore.CYAN}{model_provider}{Style.RESET_ALL} model: {Fore.GREEN + Style.BRIGHT}{model_choice}{Style.RESET_ALL}\n")
            else:
                model_provider = "Unknown"
                print(f"\nSelected model: {Fore.GREEN + Style.BRIGHT}{model_choice}{Style.RESET_ALL}\n")

    # Create and run the backtester
    backtester = Backtester(
        agent=run_hedge_fund,
        tickers=tickers,
        start_date=args.start_date,
        end_date=args.end_date,
        initial_capital=args.initial_capital,
        model_name=model_choice,
        model_provider=model_provider,
        selected_analysts=selected_analysts,
        initial_margin_requirement=args.margin_requirement,
    )

    performance_metrics = backtester.run_backtest()
    performance_df = backtester.analyze_performance()<|MERGE_RESOLUTION|>--- conflicted
+++ resolved
@@ -532,15 +532,7 @@
         print(f"Total Return: {Fore.GREEN if total_return >= 0 else Fore.RED}{total_return:.2f}%{Style.RESET_ALL}")
 
         # Print realized P&L for informational purposes only
-<<<<<<< HEAD
-        total_realized_gains = sum(
-            self.portfolio["realized_gains"][ticker]["long"] +
-            self.portfolio["realized_gains"][ticker]["short"]
-            for ticker in self.tickers
-        )
-=======
         total_realized_gains = sum(self.portfolio["realized_gains"][ticker]["long"] + self.portfolio["realized_gains"][ticker]["short"] for ticker in self.tickers)
->>>>>>> 9170d1fd
         print(f"Total Realized Gains/Losses: {Fore.GREEN if total_realized_gains >= 0 else Fore.RED}${total_realized_gains:,.2f}{Style.RESET_ALL}")
 
         # Plot the portfolio value over time
@@ -566,13 +558,8 @@
         print(f"\nSharpe Ratio: {Fore.YELLOW}{annualized_sharpe:.2f}{Style.RESET_ALL}")
 
         # Use the max drawdown value calculated during the backtest if available
-<<<<<<< HEAD
-        max_drawdown = getattr(self, 'performance_metrics', {}).get('max_drawdown')
-        max_drawdown_date = getattr(self, 'performance_metrics', {}).get('max_drawdown_date')
-=======
         max_drawdown = getattr(self, "performance_metrics", {}).get("max_drawdown")
         max_drawdown_date = getattr(self, "performance_metrics", {}).get("max_drawdown_date")
->>>>>>> 9170d1fd
 
         # If no value exists yet, calculate it
         if max_drawdown is None:
