--- conflicted
+++ resolved
@@ -10,7 +10,7 @@
 
 from utils.analysts import ANALYST_ORDER
 from main import run_hedge_fund
-from src.models.outputs import Analysts, RootResultModel
+from models.outputs import Analysts, RootResultModel
 from tools.api import (
     get_price_data,
     get_prices,
@@ -147,17 +147,10 @@
             analyst_signals = output.analyst_signals.signals
 
             # Count signals
-<<<<<<< HEAD
             bullish_count = len([s for s in analyst_signals if s.signal == "bullish"])
             bearish_count = len([s for s in analyst_signals if s.signal == "bearish"])
             neutral_count = len([s for s in analyst_signals if s.signal == "neutral"])
             
-=======
-            bullish_count = len([s for s in analyst_signals.values() if s.get("signal", "").lower() == "bullish"])
-            bearish_count = len([s for s in analyst_signals.values() if s.get("signal", "").lower() == "bearish"])
-            neutral_count = len([s for s in analyst_signals.values() if s.get("signal", "").lower() == "neutral"])
-
->>>>>>> c4a98a19
             print(f"Signal counts - Bullish: {bullish_count}, Bearish: {bearish_count}, Neutral: {neutral_count}")
 
             # Format and add row
