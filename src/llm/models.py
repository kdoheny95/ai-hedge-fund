--- conflicted
+++ resolved
@@ -3,10 +3,7 @@
 from typing import Tuple
 
 from langchain_anthropic import ChatAnthropic
-<<<<<<< HEAD
-=======
 from langchain_deepseek import ChatDeepSeek
->>>>>>> 26ff620a
 from langchain_google_genai import ChatGoogleGenerativeAI
 from langchain_groq import ChatGroq
 from langchain_openai import ChatOpenAI
@@ -15,20 +12,11 @@
 
 class ModelProvider(str, Enum):
     """Enum for supported LLM providers"""
-<<<<<<< HEAD
-
-    OPENAI = "OpenAI"
-    GROQ = "Groq"
-    ANTHROPIC = "Anthropic"
-    GOOGLE = "Google"
-=======
     ANTHROPIC = "Anthropic"
     DEEPSEEK = "DeepSeek"
     GEMINI = "Gemini"
     GROQ = "Groq"
     OPENAI = "OpenAI"
-
->>>>>>> 26ff620a
 
 
 class LLMModel(BaseModel):
@@ -41,15 +29,11 @@
     def to_choice_tuple(self) -> Tuple[str, str, str]:
         """Convert to format needed for questionary choices"""
         return (self.display_name, self.model_name, self.provider.value)
-<<<<<<< HEAD
-
-=======
     
     def has_json_mode(self) -> bool:
         """Check if the model supports JSON mode"""
         return not self.is_deepseek() and not self.is_gemini()
-    
->>>>>>> 26ff620a
+
     def is_deepseek(self) -> bool:
         """Check if the model is a DeepSeek model"""
         return self.model_name.startswith("deepseek")
@@ -82,9 +66,7 @@
         provider=ModelProvider.ANTHROPIC,
     ),
     LLMModel(
-<<<<<<< HEAD
-        display_name="[groq] deepseek-r1 70b", model_name="deepseek-r1-distill-llama-70b", provider=ModelProvider.GROQ
-=======
+
         display_name="[deepseek] deepseek-r1",
         model_name="deepseek-reasoner",
         provider=ModelProvider.DEEPSEEK
@@ -128,7 +110,6 @@
         display_name="[openai] o3-mini",
         model_name="o3-mini",
         provider=ModelProvider.OPENAI
->>>>>>> 26ff620a
     ),
     LLMModel(display_name="[groq] llama-3.3 70b", model_name="llama-3.3-70b-versatile", provider=ModelProvider.GROQ),
     LLMModel(display_name="[openai] gpt-4o", model_name="gpt-4o", provider=ModelProvider.OPENAI),
@@ -174,13 +155,6 @@
     elif model_provider == ModelProvider.ANTHROPIC:
         api_key = os.getenv("ANTHROPIC_API_KEY")
         if not api_key:
-<<<<<<< HEAD
-            print("API Key Error: Please make sure ANTHROPIC_API_KEY is set in your .env file.")
-            raise ValueError(
-                "Anthropic API key not found.  Please make sure ANTHROPIC_API_KEY is set in your .env file."
-            )
-        return ChatAnthropic(model=model_name, api_key=api_key)
-=======
             print(f"API Key Error: Please make sure ANTHROPIC_API_KEY is set in your .env file.")
             raise ValueError("Anthropic API key not found.  Please make sure ANTHROPIC_API_KEY is set in your .env file.")
         return ChatAnthropic(model=model_name, api_key=api_key)
@@ -195,5 +169,4 @@
         if not api_key:
             print(f"API Key Error: Please make sure GOOGLE_API_KEY is set in your .env file.")
             raise ValueError("Google API key not found.  Please make sure GOOGLE_API_KEY is set in your .env file.")
-        return ChatGoogleGenerativeAI(model=model_name, api_key=api_key)
->>>>>>> 26ff620a
+        return ChatGoogleGenerativeAI(model=model_name, api_key=api_key)